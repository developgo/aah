// Copyright (c) Jeevanandam M. (https://github.com/jeevatkm)
// Source code and usage is governed by a MIT style
// license that can be found in the LICENSE file.

package aah

import (
	"fmt"
	"html/template"
	"path"
	"path/filepath"
	"strings"

	"aahframe.work/ahttp"
	"aahframe.work/internal/settings"
	"aahframe.work/internal/util"
	"aahframe.work/security"
	"aahframe.work/view"
)

const (
	defaultViewEngineName = "go"
	defaultViewFileExt    = ".html"
)

//‾‾‾‾‾‾‾‾‾‾‾‾‾‾‾‾‾‾‾‾‾‾‾‾‾‾‾‾‾‾‾‾‾‾‾‾‾‾‾‾‾‾‾‾‾‾‾‾‾‾‾‾‾‾‾‾‾‾‾‾‾‾‾‾‾‾‾‾‾‾‾‾‾‾‾‾‾‾
// app Unexported methods
//______________________________________________________________________________

func (a *Application) initView() error {
	viewsDir := path.Join(a.VirtualBaseDir(), "views")
	if !a.VFS().IsExists(viewsDir) {
		// view directory not exists, scenario could be API, WebSocket application
		a.SecurityManager().AntiCSRF.Enabled = false
		return nil
	}

	engineName := a.Config().StringDefault("view.engine", defaultViewEngineName)
	viewEngine, found := view.GetEngine(engineName)
	if !found {
		return fmt.Errorf("view: named engine not found: %s", engineName)
	}

	viewMgr := &viewManager{
		a:                     a,
		engineName:            engineName,
		fileExt:               a.Config().StringDefault("view.ext", defaultViewFileExt),
		defaultTmplLayout:     "master" + a.Config().StringDefault("view.ext", defaultViewFileExt),
		filenameCaseSensitive: a.Config().BoolDefault("view.case_sensitive", false),
		defaultLayoutEnabled:  a.Config().BoolDefault("view.default_layout", true),
		notFoundTmpl: template.Must(template.New("not_found").Parse(`
		<strong>{{ .ViewNotFound }}</strong>
	`)),
	}

	// Add Framework template methods
	a.AddTemplateFunc(template.FuncMap{
		"config":          viewMgr.tmplConfig,
		"i18n":            viewMgr.tmplI18n,
		"rurl":            viewMgr.tmplURL,
		"rurlm":           viewMgr.tmplURLm,
		"pparam":          viewMgr.tmplPathParam,
		"fparam":          viewMgr.tmplFormParam,
		"qparam":          viewMgr.tmplQueryParam,
		"session":         viewMgr.tmplSessionValue,
		"flash":           viewMgr.tmplFlashValue,
		"isauthenticated": viewMgr.tmplIsAuthenticated,
		"hasrole":         viewMgr.tmplHasRole,
		"hasallroles":     viewMgr.tmplHasAllRoles,
		"hasanyrole":      viewMgr.tmplHasAnyRole,
		"ispermitted":     viewMgr.tmplIsPermitted,
		"ispermittedall":  viewMgr.tmplIsPermittedAll,
		"anticsrftoken":   viewMgr.tmplAntiCSRFToken,
	})

	if err := viewEngine.Init(a.VFS(), a.Config(), viewsDir); err != nil {
		return err
	}

	viewMgr.engine = viewEngine
	if a.viewMgr != nil && a.viewMgr.minifier != nil {
		viewMgr.minifier = a.viewMgr.minifier
	}

	a.viewMgr = viewMgr
	a.SecurityManager().AntiCSRF.Enabled = true
	a.viewMgr.setHotReload(a.IsEnvProfile(settings.DefaultEnvProfile) && !a.IsPackaged())

	return nil
}

//‾‾‾‾‾‾‾‾‾‾‾‾‾‾‾‾‾‾‾‾‾‾‾‾‾‾‾‾‾‾‾‾‾‾‾‾‾‾‾‾‾‾‾‾‾‾‾‾‾‾‾‾‾‾‾‾‾‾‾‾‾‾‾‾‾‾‾‾‾‾‾‾‾‾‾‾‾‾
// View Manager
//______________________________________________________________________________

type viewManager struct {
	a                     *Application
	engineName            string
	engine                view.Enginer
	fileExt               string
	defaultTmplLayout     string
	filenameCaseSensitive bool
	defaultLayoutEnabled  bool
	notFoundTmpl          *template.Template
	minifier              MinifierFunc
}

// resolve method resolves the view template based available facts, such as
// controller name, action and user provided inputs.
func (vm *viewManager) resolve(ctx *Context) {
	// Resolving view by convention and configuration
	reply := ctx.Reply()
	if reply.Rdr == nil {
		reply.Rdr = &htmlRender{}
	}

	htmlRdr, ok := reply.Rdr.(*htmlRender)
	if !ok || htmlRdr.Template != nil {
		// 1. If its not type `htmlRender`, possibly custom render implementation
		// 2. Template already populated in it
		// So no need to go forward
		return
	}

	if len(htmlRdr.Layout) == 0 && vm.defaultLayoutEnabled {
		htmlRdr.Layout = vm.defaultTmplLayout
	}

	if htmlRdr.ViewArgs == nil {
		htmlRdr.ViewArgs = make(map[string]interface{})
	}

	for k, v := range ctx.ViewArgs() {
		if _, found := htmlRdr.ViewArgs[k]; found {
			continue
		}
		htmlRdr.ViewArgs[k] = v
	}

	// Add ViewArgs values from framework
	vm.addFrameworkValuesIntoViewArgs(ctx)

	var tmplPath, tmplName string

	// If user not provided the template info, auto resolve by convention
	if len(htmlRdr.Filename) == 0 {
		tmplName = ctx.action.Name + vm.fileExt
		tmplPath = filepath.Join(ctx.controller.Namespace, ctx.controller.NoSuffixName)
	} else {
		// User provided view info like layout, filename.
		// Taking full-control of view rendering.
		// Scenario's:
		//  1. filename with relative path
		//  2. filename with root page path
		tmplName = filepath.Base(htmlRdr.Filename)
		tmplPath = filepath.Dir(htmlRdr.Filename)

		if strings.HasPrefix(htmlRdr.Filename, "/") {
			tmplPath = strings.TrimLeft(tmplPath, "/")
		} else {
			tmplPath = filepath.Join(ctx.controller.Namespace, ctx.controller.NoSuffixName, tmplPath)
		}
	}

	tmplPath = filepath.Join("pages", tmplPath)

	ctx.Log().Tracef("view(layout:%s path:%s name:%s)", htmlRdr.Layout, tmplPath, tmplName)
	var err error
	if htmlRdr.Template, err = vm.engine.Get(htmlRdr.Layout, tmplPath, tmplName); err != nil {
		if err == view.ErrTemplateNotFound {
			tmplFile := filepath.Join("views", tmplPath, tmplName)
			if !vm.filenameCaseSensitive {
				tmplFile = strings.ToLower(tmplFile)
			}

			ctx.Log().Errorf("template not found: %s", tmplFile)
			if vm.a.IsEnvProfile("prod") {
				htmlRdr.ViewArgs["ViewNotFound"] = "View Not Found"
			} else {
				htmlRdr.ViewArgs["ViewNotFound"] = "View Not Found: " + tmplFile
			}
			htmlRdr.Layout = ""
			htmlRdr.Template = vm.notFoundTmpl
		} else {
			ctx.Log().Error(err)
		}
	}
}

func (vm *viewManager) addFrameworkValuesIntoViewArgs(ctx *Context) {
	html := ctx.Reply().Rdr.(*htmlRender)
	html.ViewArgs["Scheme"] = ctx.Req.Scheme
	html.ViewArgs["Host"] = ctx.Req.Host
	html.ViewArgs["HTTPMethod"] = ctx.Req.Method
	html.ViewArgs["RequestPath"] = ctx.Req.Path
	html.ViewArgs["Locale"] = ctx.Req.Locale()
	html.ViewArgs["ClientIP"] = ctx.Req.ClientIP()
	html.ViewArgs["IsJSONP"] = ctx.Req.IsJSONP()
	html.ViewArgs["IsAJAX"] = ctx.Req.IsAJAX()
	html.ViewArgs["HTTPReferer"] = ctx.Req.Referer()
	html.ViewArgs["AahVersion"] = Version
	html.ViewArgs[KeyViewArgRequest] = ctx.Req
	if ctx.subject != nil {
		html.ViewArgs[KeyViewArgSubject] = ctx.Subject()
	}

	html.ViewArgs["EnvProfile"] = vm.a.EnvProfile()
	html.ViewArgs["AppBuildInfo"] = vm.a.BuildInfo()
}

func (vm *viewManager) setHotReload(v bool) {
	if hr, ok := vm.engine.(interface {
		SetHotReload(r bool)
	}); ok {
		hr.SetHotReload(v)
	}
}

//‾‾‾‾‾‾‾‾‾‾‾‾‾‾‾‾‾‾‾‾‾‾‾‾‾‾‾‾‾‾‾‾‾‾‾‾‾‾‾‾‾‾‾‾‾‾‾‾‾‾‾‾‾‾‾‾‾‾‾‾‾‾‾‾‾‾‾‾‾‾‾‾‾‾‾‾‾‾
// View Template methods
//______________________________________________________________________________

//
// Request Parameters
//

// tmplPathParam method returns Request Path Param value for the given key.
func (vm *viewManager) tmplPathParam(viewArgs map[string]interface{}, key string) interface{} {
	return vm.tmplRequestParameters(viewArgs, "P", key)
}

// tmplFormParam method returns Request Form value for the given key.
func (vm *viewManager) tmplFormParam(viewArgs map[string]interface{}, key string) interface{} {
	return vm.tmplRequestParameters(viewArgs, "F", key)
}

// tmplQueryParam method returns Request Query String value for the given key.
func (vm *viewManager) tmplQueryParam(viewArgs map[string]interface{}, key string) interface{} {
	return vm.tmplRequestParameters(viewArgs, "Q", key)
}

func (vm *viewManager) tmplRequestParameters(viewArgs map[string]interface{}, fn, key string) interface{} {
	req := viewArgs[KeyViewArgRequest].(*ahttp.Request)
	switch fn {
	case "Q":
		return util.SanitizeValue(req.QueryValue(key))
	case "F":
		return util.SanitizeValue(req.FormValue(key))
	case "P":
		return util.SanitizeValue(req.PathValue(key))
	}
	return ""
}

//
// Configuration view functions
//

// tmplConfig method provides access to application config on templates.
func (vm *viewManager) tmplConfig(key string) interface{} {
	if value, found := vm.a.Config().Get(key); found {
		return util.SanitizeValue(value)
	}
	vm.a.Log().Warnf("Configuration key not found: '%s'", key)
	return ""
}

//
// i18n view functions
//

// tmplI18n method is mapped to Go template func for resolving i18n values.
func (vm *viewManager) tmplI18n(viewArgs map[string]interface{}, key string, args ...interface{}) string {
	if locale, ok := viewArgs[keyLocale].(*ahttp.Locale); ok {
		if len(args) == 0 {
			return vm.a.I18n().Lookup(locale, key)
		}

		sanatizeArgs := make([]interface{}, 0)
		for _, value := range args {
			sanatizeArgs = append(sanatizeArgs, util.SanitizeValue(value))
		}
		return vm.a.I18n().Lookup(locale, key, sanatizeArgs...)
	}
	return ""
}

//
// Route view functions
//

// tmplURL method returns reverse URL by given route name and args.
// Mapped to Go template func.
func (vm *viewManager) tmplURL(viewArgs map[string]interface{}, args ...interface{}) template.URL {
	if len(args) == 0 {
		vm.a.Log().Errorf("router: template 'rurl' - route name is empty: %v", args)
		return template.URL("#")
	}
<<<<<<< HEAD
	host := viewArgs["Host"].(string)
	domain, routeName := vm.a.findRouteURLDomain(host, args[0].(string))
	/* #nosec */
	return template.URL(createRouteURL(vm.a.Log(), host, domain, routeName, nil, args[1:]...))
=======
	/* #nosec */
	return template.URL(vm.a.Router().CreateRouteURL(viewArgs["Host"].(string), args[0].(string), nil, args[1:]...))
>>>>>>> bcb64a32
}

// tmplURLm method returns reverse URL by given route name and
// map[string]interface{}. Mapped to Go template func.
func (vm *viewManager) tmplURLm(viewArgs map[string]interface{}, routeName string, args map[string]interface{}) template.URL {
<<<<<<< HEAD
	host := viewArgs["Host"].(string)
	domain, rn := vm.a.findRouteURLDomain(host, routeName)
	/* #nosec */
	return template.URL(createRouteURL(vm.a.Log(), host, domain, rn, args))
=======
	/* #nosec */
	return template.URL(vm.a.Router().CreateRouteURL(viewArgs["Host"].(string), routeName, args))
>>>>>>> bcb64a32
}

//
// Session and Flash view functions
//

// tmplSessionValue method returns session value for the given key. If session
// object unavailable this method returns nil.
func (vm *viewManager) tmplSessionValue(viewArgs map[string]interface{}, key string) interface{} {
	if sub := vm.getSubjectFromViewArgs(viewArgs); sub != nil {
		if sub.Session != nil {
			value := sub.Session.Get(key)
			return util.SanitizeValue(value)
		}
	}
	return nil
}

// tmplFlashValue method returns session value for the given key. If session
// object unavailable this method returns nil.
func (vm *viewManager) tmplFlashValue(viewArgs map[string]interface{}, key string) interface{} {
	if sub := vm.getSubjectFromViewArgs(viewArgs); sub != nil {
		if sub.Session != nil {
			return util.SanitizeValue(sub.Session.GetFlash(key))
		}
	}
	return nil
}

//
// Security view functions
//

// tmplIsAuthenticated method returns the value of `Session.IsAuthenticated`.
func (vm *viewManager) tmplIsAuthenticated(viewArgs map[string]interface{}) bool {
	if sub := vm.getSubjectFromViewArgs(viewArgs); sub != nil {
		if sub.Session != nil {
			return sub.Session.IsAuthenticated
		}
	}
	return false
}

// tmplHasRole method returns the value of `Subject.HasRole`.
func (vm *viewManager) tmplHasRole(viewArgs map[string]interface{}, role string) bool {
	if sub := vm.getSubjectFromViewArgs(viewArgs); sub != nil {
		return sub.HasRole(role)
	}
	return false
}

// tmplHasAllRoles method returns the value of `Subject.HasAllRoles`.
func (vm *viewManager) tmplHasAllRoles(viewArgs map[string]interface{}, roles ...string) bool {
	if sub := vm.getSubjectFromViewArgs(viewArgs); sub != nil {
		return sub.HasAllRoles(roles...)
	}
	return false
}

// tmplHasAnyRole method returns the value of `Subject.HasAnyRole`.
func (vm *viewManager) tmplHasAnyRole(viewArgs map[string]interface{}, roles ...string) bool {
	if sub := vm.getSubjectFromViewArgs(viewArgs); sub != nil {
		return sub.HasAnyRole(roles...)
	}
	return false
}

// tmplIsPermitted method returns the value of `Subject.IsPermitted`.
func (vm *viewManager) tmplIsPermitted(viewArgs map[string]interface{}, permission string) bool {
	if sub := vm.getSubjectFromViewArgs(viewArgs); sub != nil {
		return sub.IsPermitted(permission)
	}
	return false
}

// tmplIsPermittedAll method returns the value of `Subject.IsPermittedAll`.
func (vm *viewManager) tmplIsPermittedAll(viewArgs map[string]interface{}, permissions ...string) bool {
	if sub := vm.getSubjectFromViewArgs(viewArgs); sub != nil {
		return sub.IsPermittedAll(permissions...)
	}
	return false
}

// tmplAntiCSRFToken method returns the salted Anti-CSRF secret for the view,
// if enabled otherwise empty string.
func (vm *viewManager) tmplAntiCSRFToken(viewArgs map[string]interface{}) string {
	if vm.a.SecurityManager().AntiCSRF.Enabled {
		if cs, found := viewArgs[keyAntiCSRF]; found {
			return vm.a.SecurityManager().AntiCSRF.SaltCipherSecret(cs.([]byte))
		}
	}
	return ""
}

func (vm *viewManager) getSubjectFromViewArgs(viewArgs map[string]interface{}) *security.Subject {
	if sv, found := viewArgs[KeyViewArgSubject]; found {
		return sv.(*security.Subject)
	}
	return nil
}<|MERGE_RESOLUTION|>--- conflicted
+++ resolved
@@ -296,29 +296,15 @@
 		vm.a.Log().Errorf("router: template 'rurl' - route name is empty: %v", args)
 		return template.URL("#")
 	}
-<<<<<<< HEAD
-	host := viewArgs["Host"].(string)
-	domain, routeName := vm.a.findRouteURLDomain(host, args[0].(string))
-	/* #nosec */
-	return template.URL(createRouteURL(vm.a.Log(), host, domain, routeName, nil, args[1:]...))
-=======
 	/* #nosec */
 	return template.URL(vm.a.Router().CreateRouteURL(viewArgs["Host"].(string), args[0].(string), nil, args[1:]...))
->>>>>>> bcb64a32
 }
 
 // tmplURLm method returns reverse URL by given route name and
 // map[string]interface{}. Mapped to Go template func.
 func (vm *viewManager) tmplURLm(viewArgs map[string]interface{}, routeName string, args map[string]interface{}) template.URL {
-<<<<<<< HEAD
-	host := viewArgs["Host"].(string)
-	domain, rn := vm.a.findRouteURLDomain(host, routeName)
-	/* #nosec */
-	return template.URL(createRouteURL(vm.a.Log(), host, domain, rn, args))
-=======
 	/* #nosec */
 	return template.URL(vm.a.Router().CreateRouteURL(viewArgs["Host"].(string), routeName, args))
->>>>>>> bcb64a32
 }
 
 //
